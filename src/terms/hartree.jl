--- conflicted
+++ resolved
@@ -27,8 +27,8 @@
 function TermHartree(basis::PlaneWaveBasis{T}, scaling_factor) where T
     # Solving the Poisson equation ΔV = -4π ρ in Fourier space
     # is multiplying elementwise by 4π / |G|^2.
-    poisson_green_coeffs = 4T(π) ./ [sum(abs2, G)
-                                     for G in G_vectors_cart(basis)]
+    poisson_green_coeffs = 4T(π) ./ [sum(abs2, basis.model.recip_lattice * G)
+                                     for G in G_vectors(basis)]
 
     # Zero the DC component (i.e. assume a compensating charge background)
     poisson_green_coeffs[1] = 0
@@ -85,7 +85,6 @@
     n_spin == 1 ? K : [K 0I; K 0I]
 end
 
-<<<<<<< HEAD
 function compute_kernel_sqrt(term::TermHartree; kwargs...)
     vc_G = deepcopy(vec(term.poisson_green_coeffs))
     for i in 1:length(vc_G)
@@ -95,11 +94,10 @@
     real(G_to_r_matrix(term.basis) * Diagonal(vc_G) * r_to_G_matrix(term.basis))
 end
 
-=======
 function apply_kernel(term::TermHartree, dρ::RealFourierArray, dρspin=nothing; kwargs...)
     @assert term.basis.model.spin_polarization in (:none, :spinless, :collinear)
     kernel = from_fourier(dρ.basis, term.poisson_green_coeffs .* dρ.fourier)
     n_spin = term.basis.model.n_spin_components
     n_spin == 1 ? (kernel, ) : (kernel, kernel)  # Hartree term does not care about spin
 end
->>>>>>> d1a19fa4
+
