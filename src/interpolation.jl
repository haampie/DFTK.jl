--- conflicted
+++ resolved
@@ -126,41 +126,7 @@
     @assert all(basis_in.kpoints[ik].coordinate == basis_out.kpoints[ik].coordinate
                 for ik in 1:length(basis_in.kpoints))
 
-<<<<<<< HEAD
-    idcs_out = []
-
-    for (ik, kpt_out) in enumerate(basis_out.kpoints)
-        # Get indices of the G vectors of the old basis inside the new basis.
-        idcsk_out = index_G_vectors.(Ref(basis_out), G_vectors(basis_in.kpoints[ik]))
-        # if basis_in is too big and contains vectors that are not in
-        # basis_out.fft_size, then there are nothings in idcsk_out, which we
-        # don't want so we filter them
-        filter!(e -> e != nothing, idcsk_out)
-
-        # Linearise the indices
-        idcsk_out = getindex.(Ref(LinearIndices(basis_out.fft_size)), idcsk_out)
-
-        # Map to the indices of the corresponding G-vectors in G_vectors(kpt_out)
-        idcsk_out = indexin(idcsk_out, kpt_out.mapping)
-        # this array might contains some nothings if basis_out has less G_vectors
-        # than basis_in at this kpoint
-        push!(idcs_out, idcsk_out)
-    end
-
-    idcs_out
-end
-
-"""
-Interpolate Bloch wave between two basis sets. Limited feature set.
-Currently, only PlaneWaveBasis with same lattice and kgrid are supported.
-"""
-function interpolate_blochwave(ψ_in, basis_in::PlaneWaveBasis{T},
-                               basis_out::PlaneWaveBasis{T}) where T
-
-    ψ_out = []
-=======
     ψ_out = empty(ψ_in)
->>>>>>> 42db8724
 
     for (ik, kpt_out) in enumerate(basis_out.kpoints)
         n_bands = size(ψ_in[ik], 2)
@@ -168,14 +134,9 @@
         idcsk_out = transfer_blochwave_mapping(ik, basis_in, basis_out)
 
         # Set values
-<<<<<<< HEAD
-        ψk_out = zeros(Complex{T}, (length(G_vectors(kpt_out)), n_bands))
-        if !any(isnothing, idcs_out[ik])
-=======
         ψk_out = similar(ψ_in[ik], length(G_vectors(kpt_out)), n_bands)
         ψk_out .= 0
         if !any(isnothing, idcsk_out)
->>>>>>> 42db8724
             # if true, then Ecut_out >= Ecut_in and we pad with zeros
             ψk_out[idcsk_out, :] .= ψ_in[ik]
         else
