using MPI
include("fft.jl")

# There are two kinds of plane-wave basis sets used in DFTK.
# The k-dependent orbitals are discretized on spherical basis sets {G, 1/2 |k+G|^2 ≤ Ecut}.
# Potentials and densities are expressed on cubic basis sets large enough to contain
# products of orbitals. This also defines the real-space grid
# (as the dual of the cubic basis set).

"""
Discretization information for kpoint-dependent quantities such as orbitals.
More generally, a kpoint is a block of the Hamiltonian;
eg collinear spin is treated by doubling the number of kpoints.
"""
struct Kpoint{T <: Real}
    model::Model{T}               # TODO Should be only lattice/atoms
    spin::Int                     # Spin component can be 1 or 2 as index into what is
                                  # returned by the `spin_components` function
    coordinate::Vec3{T}           # Fractional coordinate of k-Point
    coordinate_cart::Vec3{T}      # Cartesian coordinate of k-Point
    mapping::Vector{Int}          # Index of G_vectors[i] on the FFT grid:
                                  # G_vectors(basis)[kpt.mapping[i]] == G_vectors(kpt)[i]
    mapping_inv::Dict{Int, Int}   # Inverse of `mapping`:
                                  # G_vectors(basis)[i] = G_vectors(kpt)[kpt.mapping_inv[i]]
    G_vectors::Vector{Vec3{Int}}  # Wave vectors in integer coordinates:
                                  # ({G, 1/2 |k+G|^2 ≤ Ecut})
end


"""
The list of G vectors of a given `basis` or `kpoint`, in reduced coordinates.
"""
G_vectors(kpt::Kpoint) = kpt.G_vectors

"""
The list of G vectors of a given `basis` or `kpoint`, in cartesian coordinates.
"""
G_vectors_cart(kpt::Kpoint) = (kpt.model.recip_lattice * G for G in G_vectors(kpt))

@doc raw"""
A plane-wave discretized `Model`.
Normalization conventions:
- Things that are expressed in the G basis are normalized so that if ``x`` is the vector,
  then the actual function is ``sum_G x_G e_G`` with
  ``e_G(x) = e^{iG x}/sqrt(unit_cell_volume)``.
  This is so that, eg ``norm(ψ) = 1`` gives the correct normalization.
  This also holds for the density and the potentials.
- Quantities expressed on the real-space grid are in actual values.

`G_to_r` and `r_to_G` convert between these representations.
"""
struct PlaneWaveBasis{T <: Real}
    model::Model{T}
    Ecut::T  # The basis set is defined by {e_{G}, 1/2|k+G|^2 ≤ Ecut}
    variational::Bool  # Is the k-Point specific basis variationally consistent with
    #                    the basis used for the density / potential?

    # Irreducible kpoints. In the case of collinear spin,
    # this lists all the spin up, then all the spin down
    kpoints::Vector{Kpoint{T}}
    # BZ integration weights, summing up to model.n_spin_components
    kweights::Vector{T}
    # ksymops[ik] is a list of symmetry operations (S,τ)
    # mapping to points in the reducible BZ
    ksymops::Vector{Vector{SymOp}}
    # Monkhorst-Pack grid used to generate the k-Points, or nothing for custom k-Points
    kgrid::Union{Nothing,Vec3{Int}}
    kshift::Union{Nothing,Vec3{T}}

    # Setup for MPI-distributed processing over k-Points
    comm_kpts::MPI.Comm           # communicator for the kpoints distribution
    krange_thisproc::Vector{Int}  # indices of kpoints treated explicitly by this
    #                               processor in the global kcoords array
    krange_allprocs::Vector{Vector{Int}}  # indices of kpoints treated by the
    #                                       respective rank in comm_kpts

    # fft_size defines both the G basis on which densities and
    # potentials are expanded, and the real-space grid
    fft_size::Tuple{Int, Int, Int}
    # factor for integrals in real space: sum(ρ) * dvol ~ ∫ρ
    dvol::T  # = model.unit_cell_volume ./ prod(fft_size)

    # Plans for forward and backward FFT
    # These plans follow DFTK conventions (see above)
    opFFT   # out-of-place FFT plan
    ipFFT   # in-place FFT plan
    opIFFT  # inverse plans
    ipIFFT

    # These are unnormalized plans (no normalization at all: BFFT*FFT != I)
    opFFT_unnormalized
    ipFFT_unnormalized
    opBFFT_unnormalized  # unnormalized IFFT, "backward" FFT in FFTW terminology
    ipBFFT_unnormalized

    # Instantiated terms (<: Term), that contain a backreference to basis.
    # See Hamiltonian for high-level usage
    terms::Vector{Any}

    # Symmetry operations that leave the reducible Brillouin zone invariant.
    # Subset of model.symmetries, and superset of all the ksymops.
    # Independent of the `use_symmetry` option
    symmetries::Vector{SymOp}
end

# prevent broadcast on pwbasis
import Base.Broadcast.broadcastable
Base.Broadcast.broadcastable(basis::PlaneWaveBasis) = Ref(basis)

# Default printing is just too verbose TODO This is too spartanic
Base.show(io::IO, basis::PlaneWaveBasis) =
    print(io, "PlaneWaveBasis (Ecut=$(basis.Ecut), $(length(basis.kpoints)) kpoints)")
Base.eltype(::PlaneWaveBasis{T}) where {T} = T

@timing function build_kpoints(model::Model{T}, fft_size, kcoords, Ecut; variational=true) where T
    model.spin_polarization in (:none, :collinear, :spinless) || (
        error("$(model.spin_polarization) not implemented"))

    kpoints_per_spin = [Kpoint[] for _ in 1:model.n_spin_components]
    for k in kcoords
        k = Vec3{T}(k)  # rationals are sloooow
        mapping = Int[]
        Gvecs_k = Vec3{Int}[]
        # provide a rough hint so that the arrays don't have to be resized so much
        n_guess = div(prod(fft_size), 8)
        sizehint!(mapping, n_guess)
        sizehint!(Gvecs_k, n_guess)
        for (i, G) in enumerate(G_vectors(fft_size))
            if !variational || sum(abs2, model.recip_lattice * (G + k)) / 2 ≤ Ecut
                push!(mapping, i)
                push!(Gvecs_k, G)
            end
        end
        mapping_inv = Dict(ifull => iball for (iball, ifull) in enumerate(mapping))
        for iσ = 1:model.n_spin_components
            push!(kpoints_per_spin[iσ],
                  Kpoint(model,  iσ, k, model.recip_lattice * k, mapping, mapping_inv, Gvecs_k))
        end
    end

    vcat(kpoints_per_spin...)  # put all spin up first, then all spin down
end
build_kpoints(basis::PlaneWaveBasis, kcoords) =
    build_kpoints(basis.model, basis.fft_size, kcoords, basis.Ecut)

# This is the "internal" constructor; the higher-level one below should be preferred
@timing function PlaneWaveBasis(model::Model{T}, Ecut::Number,
                                kcoords::AbstractVector, ksymops, symmetries=nothing;
                                fft_size=nothing, variational=true,
                                optimize_fft_size=false, supersampling=2,
                                kgrid=nothing, kshift=nothing,
                                comm_kpts=MPI.COMM_WORLD,
                               ) where {T <: Real}
    mpi_ensure_initialized()

    # Validate kpoints and symmetries
    @assert length(kcoords) == length(ksymops)
    if symmetries === nothing
        # TODO instead compute the group generated by with ksymops, or
        # just retire this constructor. Not critical because this
        # should not be used in this context anyway...
        symmetries = vcat(ksymops...)
    end

    # Compute kpoint information and spread them across processors
    # Right now we split only the kcoords: both spin channels have to be handled by the same process
    n_kpt   = length(kcoords)
    n_procs = mpi_nprocs(comm_kpts)
    if n_procs > n_kpt
        # XXX Supporting this would require fixing a bunch of "reducing over
        #     empty collections" errors
        if parse(Bool, get(ENV, "CI", "false"))
            # In the unit tests it is really annoying that this fails, but
            # generally it leads to duplicated work that is not in the users interest.
            comm_kpts = MPI.COMM_SELF
            krange_thisproc = 1:n_kpt
            krange_allprocs = fill(1:n_kpt, n_procs)
        else
            error("No point in trying to parallelize $n_kpt kpoints over $n_procs " *
                  "processes; reduce the number of MPI processes.")
        end
    else
        # get the slice of 1:n_kpt to be handled by this process
        krange_allprocs = split_evenly(1:n_kpt, n_procs)
        krange_thisproc = krange_allprocs[1 + MPI.Comm_rank(comm_kpts)]  # MPI ranks are 0-based
        @assert mpi_sum(length(krange_thisproc), comm_kpts) == n_kpt
        @assert !isempty(krange_thisproc)
    end
    kcoords = kcoords[krange_thisproc]
    ksymops = ksymops[krange_thisproc]

    # Setup fft_size and plans
    fft_size = validate_or_compute_fft_size(model::Model{T}, fft_size, Ecut, supersampling,
                                            variational, optimize_fft_size, kcoords)
    fft_size = mpi_max(fft_size, comm_kpts)
    (ipFFT_unnormalized,  opFFT_unnormalized,
     ipBFFT_unnormalized, opBFFT_unnormalized) = build_fft_plans(T, fft_size)

    # Normalize plans
    # The FFT interface specifies that fft has no normalization, and
    # ifft has a normalization factor of 1/length (so that both
    # operations are inverse to each other). The convention we want is
    # ψ(r) = sum_G c_G e^iGr / sqrt(Ω)
    # so that the ifft is normalized by 1/sqrt(Ω). It follows that the
    # fft must be normalized by sqrt(Ω) / length
    ipFFT = ipFFT_unnormalized * (sqrt(model.unit_cell_volume) / length(ipFFT_unnormalized))
    opFFT = opFFT_unnormalized * (sqrt(model.unit_cell_volume) / length(opFFT_unnormalized))
    ipIFFT = inv(ipFFT)
    opIFFT = inv(opFFT)

    # Setup kpoint basis sets
    !variational && @warn(
        "Non-variational calculations are experimental. " *
        "Not all features of DFTK may be supported or work as intended."
    )
    kpoints = build_kpoints(model, fft_size, kcoords, Ecut; variational=variational)
    # kpoints is now possibly twice the size of ksymops. Make things consistent
    if model.n_spin_components == 2
        ksymops = vcat(ksymops, ksymops)
        krange_thisproc = vcat(krange_thisproc, n_kpt .+ krange_thisproc)
        krange_allprocs = [vcat(range, n_kpt .+ range) for range in krange_allprocs]
    end

    # Compute weights
    kweights = [length(symmetries) for symmetries in ksymops]
    tot_weight = mpi_sum(sum(kweights), comm_kpts)
    kweights = T.(model.n_spin_components .* kweights) ./ tot_weight
    @assert mpi_sum(sum(kweights), comm_kpts) ≈ model.n_spin_components

    # Create dummy terms array for basis to handle
    terms = Vector{Any}(undef, length(model.term_types))

    dvol = model.unit_cell_volume ./ prod(fft_size)

    basis = PlaneWaveBasis{T}(
        model, Ecut, variational, kpoints,
        kweights, ksymops, kgrid, kshift, comm_kpts, krange_thisproc, krange_allprocs,
        fft_size, dvol, opFFT, ipFFT, opIFFT, ipIFFT,
        opFFT_unnormalized, ipFFT_unnormalized, opBFFT_unnormalized, ipBFFT_unnormalized,
        terms, symmetries)
    @assert length(kpoints) == length(kweights)

    # Instantiate the terms with the basis
    for (it, t) in enumerate(model.term_types)
        term_name = string(nameof(typeof(t)))
        @timing "Instantiation $term_name" basis.terms[it] = t(basis)
    end
    basis
end

"""
Creates a new basis identical to `basis`, but with a different set of kpoints
"""
function PlaneWaveBasis(basis::PlaneWaveBasis, kcoords::AbstractVector,
                        ksymops::AbstractVector, symmetries=nothing)
    PlaneWaveBasis(basis.model, basis.Ecut, kcoords, ksymops, symmetries;
                   fft_size=basis.fft_size, variational=basis.variational)
end


@doc raw"""
Creates a `PlaneWaveBasis` using the kinetic energy cutoff `Ecut` and a Monkhorst-Pack
kpoint grid. The MP grid can either be specified directly with `kgrid` providing the
number of points in each dimension and `kshift` the shift (0 or 1/2 in each direction).
If not specified a grid is generated using `kgrid_size_from_minimal_spacing` with
a minimal spacing of `2π * 0.022` per Bohr.

If `use_symmetry` is `true` (default) the symmetries of the
crystal are used to reduce the number of ``k``-Points which are
treated explicitly. In this case all guess densities and potential
functions must agree with the crystal symmetries or the result is
undefined.
"""
function PlaneWaveBasis(model::Model, Ecut;
                        kgrid=kgrid_size_from_minimal_spacing(model.lattice, 2π * 0.022),
                        kshift=[iseven(nk) ? 1/2 : 0 for nk in kgrid],
                        use_symmetry=true, kwargs...)
    if use_symmetry
        kcoords, ksymops, symmetries = bzmesh_ir_wedge(kgrid, model.symmetries, kshift=kshift)
    else
        kcoords, ksymops, _ = bzmesh_uniform(kgrid, kshift=kshift)
        # even when not using symmetry to reduce computations, still
        # store in symmetries the set of kgrid-preserving symmetries
        symmetries = symmetries_preserving_kgrid(model.symmetries, kcoords)
    end
    PlaneWaveBasis(model, austrip(Ecut), kcoords, ksymops, symmetries;
                   kgrid=kgrid, kshift=kshift, kwargs...)
end

"""
Return the list of wave vectors (integer coordinates) for the cubic basis set.
"""
function G_vectors(fft_size)
    start = -ceil.(Int, (Vec3(fft_size) .- 1) ./ 2)
    stop  = floor.(Int, (Vec3(fft_size) .- 1) ./ 2)
    axes = [[collect(0:stop[i]); collect(start[i]:-1)] for i in 1:3]
    (Vec3{Int}(i, j, k) for i in axes[1], j in axes[2], k in axes[3])
end
G_vectors(basis::PlaneWaveBasis) = G_vectors(basis.fft_size)
G_vectors_cart(basis::PlaneWaveBasis) = (basis.model.recip_lattice * G for G in G_vectors(basis.fft_size))

"""
Return the list of r vectors, in reduced coordinates. By convention, this is in [0,1)^3.
"""
function r_vectors(basis::PlaneWaveBasis{T}) where T
    N1, N2, N3 = basis.fft_size
    (Vec3{T}(T(i-1) / N1, T(j-1) / N2, T(k-1) / N3) for i = 1:N1, j = 1:N2, k = 1:N3)
end
"""
Return the list of r vectors, in cartesian coordinates.
"""
r_vectors_cart(basis::PlaneWaveBasis) = (basis.model.lattice * r for r in r_vectors(basis))

"""
Return the index tuple `I` such that `G_vectors(basis)[I] == G`
or the index `i` such that `G_vectors(kpoint)[i] == G`.
Returns nothing if outside the range of valid wave vectors.
"""
function index_G_vectors(basis::PlaneWaveBasis, G::AbstractVector{T}) where {T <: Integer}
    start = -ceil.(Int, (Vec3(basis.fft_size) .- 1) ./ 2)
    stop  = floor.(Int, (Vec3(basis.fft_size) .- 1) ./ 2)
    lengths = stop .- start .+ 1

    function mapaxis(lengthi, Gi)
        Gi >= 0 && return 1 + Gi
        return 1 + lengthi + Gi
    end
    if all(start .<= G .<= stop)
        CartesianIndex(Tuple(mapaxis.(lengths, G)))
    else
        nothing  # Outside range of valid indices
    end
end

function index_G_vectors(basis::PlaneWaveBasis, kpoint::Kpoint,
                         G::AbstractVector{T}) where {T <: Integer}
    fft_size = basis.fft_size
    idx = index_G_vectors(basis, G)
    isnothing(idx) && return nothing
    idx_linear = LinearIndices(fft_size)[idx]
    get(kpoint.mapping_inv, idx_linear, nothing)
end

"""
Return the index range of ``k``-points that have a particular spin component.
"""
function krange_spin(basis::PlaneWaveBasis, spin::Integer)
    n_spin = basis.model.n_spin_components
    @assert 1 ≤ spin ≤ n_spin
    spinlength = div(length(basis.kpoints), n_spin)
    (1 + (spin - 1) * spinlength):(spin * spinlength)
end

"""
Sum an array over kpoints, taking weights into account
"""
function weighted_ksum(basis::PlaneWaveBasis, array)
    res = sum(@. basis.kweights * array)
    mpi_sum(res, basis.comm_kpts)
end


#
# Perform (i)FFTs.
#
# We perform two sets of (i)FFTs.

# For densities and potentials defined on the cubic basis set, r_to_G/G_to_r
# do a simple FFT/IFFT from the cubic basis set to the real-space grid.
# These function do not take a kpoint as input

# For orbitals, G_to_r converts the orbitals defined on a spherical
# basis set to the cubic basis set using zero padding, then performs
# an IFFT to get to the real-space grid. r_to_G performs an FFT, then
# restricts the output to the spherical basis set. These functions
# take a kpoint as input.

"""
In-place version of `G_to_r`.
"""
@timing_seq function G_to_r!(f_real::AbstractArray3, basis::PlaneWaveBasis,
                             f_fourier::AbstractArray3)
    mul!(f_real, basis.opIFFT, f_fourier)
end
@timing_seq function G_to_r!(f_real::AbstractArray3, basis::PlaneWaveBasis,
                             kpt::Kpoint, f_fourier::AbstractVector;
                             skip_normalization=false)
    plan = skip_normalization ? basis.ipBFFT_unnormalized : basis.ipIFFT
    @assert length(f_fourier) == length(kpt.mapping)
    @assert size(f_real) == basis.fft_size

    # Pad the input data
    fill!(f_real, 0)
    f_real[kpt.mapping] = f_fourier

    # Perform an FFT
    mul!(f_real, plan, f_real)
end

"""
    G_to_r(basis::PlaneWaveBasis, [kpt::Kpoint, ] f_fourier)

Perform an iFFT to obtain the quantity defined by `f_fourier` defined
on the k-dependent spherical basis set (if `kpt` is given) or the
k-independent cubic (if it is not) on the real-space grid.
"""
function G_to_r(basis::PlaneWaveBasis, f_fourier::AbstractArray; assume_real=true)
    # assume_real is true by default because this is the most common usage
    # (for densities & potentials)
    f_real = similar(f_fourier)
    @assert length(size(f_fourier)) ∈ (3, 4)
    # this exploits trailing index convention
    for iσ = 1:size(f_fourier, 4)
        @views G_to_r!(f_real[:, :, :, iσ], basis, f_fourier[:, :, :, iσ])
    end
    assume_real ? real(f_real) : f_real
end
function G_to_r(basis::PlaneWaveBasis, kpt::Kpoint, f_fourier::AbstractVector)
    G_to_r!(similar(f_fourier, basis.fft_size...), basis, kpt, f_fourier)
end




@doc raw"""
In-place version of `r_to_G!`.
NOTE: If `kpt` is given, not only `f_fourier` but also `f_real` is overwritten.
"""
@timing_seq function r_to_G!(f_fourier::AbstractArray3, basis::PlaneWaveBasis,
                             f_real::AbstractArray3)
    if isreal(f_real)
        f_real = complex.(f_real)
    end
    mul!(f_fourier, basis.opFFT, f_real)
end
@timing_seq function r_to_G!(f_fourier::AbstractVector, basis::PlaneWaveBasis,
                             kpt::Kpoint, f_real::AbstractArray3; skip_normalization=false)
    plan = skip_normalization ? basis.ipFFT_unnormalized : basis.ipFFT
    @assert size(f_real) == basis.fft_size
    @assert length(f_fourier) == length(kpt.mapping)

    # FFT
    mul!(f_real, plan, f_real)

    # Truncate
    f_fourier .= view(f_real, kpt.mapping)
end

"""
    r_to_G(basis::PlaneWaveBasis, [kpt::Kpoint, ] f_real)

Perform an FFT to obtain the Fourier representation of `f_real`. If
`kpt` is given, the coefficients are truncated to the k-dependent
spherical basis set.
"""
function r_to_G(basis::PlaneWaveBasis, f_real::AbstractArray)
    f_fourier = similar(f_real, complex(eltype(f_real)))
    @assert length(size(f_real)) ∈ (3, 4)
    # this exploits trailing index convention
    for iσ = 1:size(f_real, 4)
        @views r_to_G!(f_fourier[:, :, :, iσ], basis, f_real[:, :, :, iσ])
    end
    f_fourier
end
# TODO optimize this
function r_to_G(basis::PlaneWaveBasis, kpt::Kpoint, f_real::AbstractArray3)
    r_to_G!(similar(f_real, length(kpt.mapping)), basis, kpt, copy(f_real))
end

# returns matrix representations of the G_to_r and r_to_G matrices. For debug purposes.
function G_to_r_matrix(basis::PlaneWaveBasis{T}) where {T}
    ret = zeros(complex(T), prod(basis.fft_size), prod(basis.fft_size))
    for (iG, G) in enumerate(G_vectors(basis))
        for (ir, r) in enumerate(r_vectors(basis))
            ret[ir, iG] = cis(2π * dot(r, G)) / sqrt(basis.model.unit_cell_volume)
        end
    end
    ret
end
function r_to_G_matrix(basis::PlaneWaveBasis{T}) where {T}
    ret = zeros(complex(T), prod(basis.fft_size), prod(basis.fft_size))
    for (iG, G) in enumerate(G_vectors(basis))
        for (ir, r) in enumerate(r_vectors(basis))
            ret[iG, ir] = cis(-2π * dot(r, G)) * sqrt(basis.model.unit_cell_volume) / prod(basis.fft_size)
        end
    end
    ret
end

""""
Convert a `basis` into one that uses or doesn't use BZ symmetrization
Mainly useful for debug purposes (e.g. in cases we don't want to
bother with symmetry)
"""
function PlaneWaveBasis(basis::PlaneWaveBasis; use_symmetry)
    use_symmetry && error("Not implemented")
    if all(s -> length(s) == 1, basis.ksymops)
        return basis
    end
    kcoords = []
    for (ik, kpt) in enumerate(basis.kpoints)
        for (S, τ) in basis.ksymops[ik]
            push!(kcoords, normalize_kpoint_coordinate(S * kpt.coordinate))
        end
    end
    new_basis = PlaneWaveBasis(basis.model, basis.Ecut, kcoords,
                               [[identity_symop()] for _ in 1:length(kcoords)];
                               fft_size=basis.fft_size)
end


"""
Gather the distributed k-Point data on the master process and return
it as a `PlaneWaveBasis`. On the other (non-master) processes `nothing` is returned.
The returned object should not be used for computations and only to extract data
for post-processing and serialisation to disk.
"""
function gather_kpts(basis::PlaneWaveBasis)
    # No need to allocate and setup a new basis object
    mpi_nprocs(basis.comm_kpts) == 1 && return basis

    # Gather k-Point info on master
    kcoords = getproperty.(basis.kpoints, :coordinate)
    kcoords = gather_kpts(kcoords, basis)
    ksymops = gather_kpts(basis.ksymops, basis)

    # Number of distinct k-Point coordinates is number of k-Points with spin 1
    n_spinup_thisproc = count(kpt.spin == 1 for kpt in basis.kpoints)
    n_kcoords = mpi_sum(n_spinup_thisproc, basis.comm_kpts)

    if isnothing(kcoords)  # i.e. master process
        nothing
    else
        PlaneWaveBasis(basis.model,
                       basis.Ecut,
                       kcoords[1:n_kcoords],
                       ksymops[1:n_kcoords],
                       basis.symmetries;
                       fft_size=basis.fft_size,
                       kgrid=basis.kgrid,
                       kshift=basis.kshift,
                       variational=basis.variational,
                       comm_kpts=MPI.COMM_SELF,
                      )
    end
end


"""
Gather the distributed data of a quantity depending on `k`-Points on the master process
and return it. On the other (non-master) processes `nothing` is returned.
"""
function gather_kpts(data::AbstractArray, basis::PlaneWaveBasis)
    master = tag = 0
    n_kpts = sum(length, basis.krange_allprocs)

    if MPI.Comm_rank(basis.comm_kpts) == master
        allk_data = similar(data, n_kpts)
        allk_data[basis.krange_allprocs[1]] = data
        for rank in 1:mpi_nprocs(basis.comm_kpts) - 1  # Note: MPI ranks are 0-based
            rk_data, status = MPI.recv(rank, tag, basis.comm_kpts)
            @assert MPI.Get_error(status) == 0  # all went well
            allk_data[basis.krange_allprocs[rank + 1]] = rk_data
        end
        allk_data
    else
        MPI.send(data, master, tag, basis.comm_kpts)
        nothing
    end
end

<<<<<<< HEAD
=======
# select the occupied orbitals assuming the Aufbau principle
function select_occupied_orbitals(basis::PlaneWaveBasis, ψ)
    model = basis.model
    n_spin = model.n_spin_components
    n_bands = div(model.n_electrons, n_spin * filled_occupation(model))
    [ψk[:, 1:n_bands] for ψk in ψ]
end

>>>>>>> 58d75ad9
# Packing routines used in direct_minimization and newton algorithms.
# They pack / unpack sets of ψ's (or compatible arrays, such as hamiltonian
# applies and gradients) to make them compatible to be used in algorithms
# from IterativeSolvers.
# Some care is needed here : some operators (for instance K in newton.jl)
# are real-linear but not complex-linear. To overcome this difficulty, instead of
# seeing them as operators from C^N to C^N, we see them as
# operators from R^2N to R^2N. In practice, this is done with the
# reinterpret function from julia.
# /!\ pack_ψ does not share memory while unpack_ψ does
<<<<<<< HEAD
function pack_ψ(basis::PlaneWaveBasis{T}, ψ) where T
    # TODO as an optimization, do that lazily? See LazyArrays
    vcat([vec(reinterpret(T, ψk)) for ψk in ψ]...)
end
function unpack_ψ(basis::PlaneWaveBasis{T}, x) where T

    model = basis.model
    filled_occ = filled_occupation(model)
    n_spin = basis.model.n_spin_components
    n_bands = div(div(model.n_electrons, filled_occ), n_spin)
=======

reinterpret_real(x) = reinterpret(real(eltype(x)), x)
reinterpret_complex(x) = reinterpret(Complex{eltype(x)}, x)

function pack_ψ(basis::PlaneWaveBasis, ψ)
    # TODO as an optimization, do that lazily? See LazyArrays
    vcat([vec(ψk) for ψk in ψ]...)
end

function unpack_ψ(basis::PlaneWaveBasis{T}, x) where T
    model = basis.model
    filled_occ = filled_occupation(model)
    n_spin = model.n_spin_components
    n_bands = div(model.n_electrons, n_spin * filled_occ)
>>>>>>> 58d75ad9

    lengths = length.(G_vectors.(basis.kpoints)) .* n_bands
    ends = cumsum(lengths)
    # We unsafe_wrap the resulting array to avoid a complicated type for ψ.
    # The resulting array is valid as long as the original x is still in live memory.
<<<<<<< HEAD
    x = reinterpret(Complex{T}, x)
    [unsafe_wrap(Array{Complex{T}},
                 pointer(@views x[ends[ik]-lengths[ik]+1:ends[ik]]),
                 (length(G_vectors(basis.kpoints[ik])), n_bands))
     for ik = 1:length(basis.kpoints)]
=======
    map(1:length(basis.kpoints)) do ik
        unsafe_wrap(Array{Complex{T}},
                    pointer(@views x[ends[ik]-lengths[ik]+1:ends[ik]]),
                    (length(G_vectors(basis.kpoints[ik])), n_bands))

    end
>>>>>>> 58d75ad9
end<|MERGE_RESOLUTION|>--- conflicted
+++ resolved
@@ -569,8 +569,6 @@
     end
 end
 
-<<<<<<< HEAD
-=======
 # select the occupied orbitals assuming the Aufbau principle
 function select_occupied_orbitals(basis::PlaneWaveBasis, ψ)
     model = basis.model
@@ -579,7 +577,6 @@
     [ψk[:, 1:n_bands] for ψk in ψ]
 end
 
->>>>>>> 58d75ad9
 # Packing routines used in direct_minimization and newton algorithms.
 # They pack / unpack sets of ψ's (or compatible arrays, such as hamiltonian
 # applies and gradients) to make them compatible to be used in algorithms
@@ -590,18 +587,6 @@
 # operators from R^2N to R^2N. In practice, this is done with the
 # reinterpret function from julia.
 # /!\ pack_ψ does not share memory while unpack_ψ does
-<<<<<<< HEAD
-function pack_ψ(basis::PlaneWaveBasis{T}, ψ) where T
-    # TODO as an optimization, do that lazily? See LazyArrays
-    vcat([vec(reinterpret(T, ψk)) for ψk in ψ]...)
-end
-function unpack_ψ(basis::PlaneWaveBasis{T}, x) where T
-
-    model = basis.model
-    filled_occ = filled_occupation(model)
-    n_spin = basis.model.n_spin_components
-    n_bands = div(div(model.n_electrons, filled_occ), n_spin)
-=======
 
 reinterpret_real(x) = reinterpret(real(eltype(x)), x)
 reinterpret_complex(x) = reinterpret(Complex{eltype(x)}, x)
@@ -616,24 +601,15 @@
     filled_occ = filled_occupation(model)
     n_spin = model.n_spin_components
     n_bands = div(model.n_electrons, n_spin * filled_occ)
->>>>>>> 58d75ad9
 
     lengths = length.(G_vectors.(basis.kpoints)) .* n_bands
     ends = cumsum(lengths)
     # We unsafe_wrap the resulting array to avoid a complicated type for ψ.
     # The resulting array is valid as long as the original x is still in live memory.
-<<<<<<< HEAD
-    x = reinterpret(Complex{T}, x)
-    [unsafe_wrap(Array{Complex{T}},
-                 pointer(@views x[ends[ik]-lengths[ik]+1:ends[ik]]),
-                 (length(G_vectors(basis.kpoints[ik])), n_bands))
-     for ik = 1:length(basis.kpoints)]
-=======
     map(1:length(basis.kpoints)) do ik
         unsafe_wrap(Array{Complex{T}},
                     pointer(@views x[ends[ik]-lengths[ik]+1:ends[ik]]),
                     (length(G_vectors(basis.kpoints[ik])), n_bands))
 
     end
->>>>>>> 58d75ad9
 end