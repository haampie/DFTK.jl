# Contains the physical specification of the model

# A physical specification of a model.
# Contains the geometry information, but no discretization parameters.
# The exact model used is defined by the list of terms.
struct Model{T <: Real}
    # Lattice and reciprocal lattice vectors in columns
    lattice::Mat3{T}
    recip_lattice::Mat3{T}
    unit_cell_volume::T
    recip_cell_volume::T
    n_dim::Int  # Dimension of the system; 3 unless `lattice` has zero columns

    # Electrons, occupation and smearing function
    n_electrons::Int  # usually consistent with `atoms` field, but doesn't have to

    # spin_polarization values:
    #     :none       No spin polarization, αα and ββ density identical,
    #                 αβ and βα blocks zero, 1 spin component treated explicitly
    #     :collinear  Spin is polarized, but everywhere in the same direction.
    #                 αα ̸= ββ, αβ = βα = 0, 2 spin components treated
    #     :full       Generic magnetization, non-uniform direction.
    #                 αβ, βα, αα, ββ all nonzero, different (not supported)
    #     :spinless   No spin at all ("spinless fermions", "mathematicians' electrons").
    #                 The difference with :none is that the occupations are 1 instead of 2
    spin_polarization::Symbol
    n_spin_components::Int  # 2 if :collinear, 1 otherwise

    # If temperature==0, no fractional occupations are used.
    # If temperature is nonzero, the occupations are
    # `fn = max_occ*smearing((εn-εF) / temperature)`
    temperature::T
    smearing::Smearing.SmearingFunction # see Smearing.jl for choices

    # Vector of pairs Element => vector of vec3 (positions, fractional coordinates)
    # Possibly empty. `atoms` just contain the information on the atoms, it's up to
    # the `terms` to make use of it (or not)
    atoms::Vector{Pair{Any, Vector{Vec3{T}}}}

    # each element t must implement t(basis), which instantiates a
    # term in a given basis and gives back a term (<: Term)
    # see terms.jl for some default terms
    term_types::Vector

    # list of symmetries of the model
    symmetries::Vector{SymOp}
end

"""
    Model(lattice; n_electrons, atoms, magnetic_moments, terms, temperature,
                   smearing, spin_polarization, symmetry)

Creates the physical specification of a model (without any
discretization information).

`n_electrons` is taken from `atoms` if not specified

`spin_polarization` is :none by default (paired electrons)
unless any of the elements has a non-zero initial magnetic moment.
In this case the spin_polarization will be :collinear.

`magnetic_moments` is only used to determine the symmetry and the
`spin_polarization`; it is not stored inside the datastructure.

`smearing` is Fermi-Dirac if `temperature` is non-zero, none otherwise

The `symmetries` kwarg allows (a) to pass `true` / `false` to enable / disable
the automatic determination of lattice symmetries or (b) to pass an explicit list
of symmetry operations to use for lowering the computational effort.
The default behaviour is equal to `true`, namely that the code checks the
specified model in form of the Hamiltonian `terms`, `lattice`, `atoms` and `magnetic_moments`
parameters and from these automatically determines a set of symmetries it can safely use.
If you want to pass custom symmetry operations (e.g. a reduced or extended set) use the
`symmetry_operations` function. Notice that this may lead to wrong results if e.g. the
external potential breaks some of the passed symmetries. Use `false` to turn off
symmetries completely.
"""
function Model(lattice::AbstractMatrix{T};
               n_electrons=nothing,
               atoms=[],
               magnetic_moments=[],
               terms=[],
               temperature=T(0.0),
               smearing=nothing,
               spin_polarization=default_spin_polarization(magnetic_moments),
               symmetries=default_symmetries(lattice, atoms, magnetic_moments, terms, spin_polarization),
               ) where {T <: Real}
    lattice = Mat3{T}(lattice)
    temperature = T(austrip(temperature))

    if n_electrons === nothing
        # get it from the atom list
        isempty(atoms) && error("Either n_electrons or a non-empty atoms list should be provided")
        n_electrons = sum(length(pos) * n_elec_valence(el) for (el, pos) in atoms)
    else
        @assert n_electrons isa Int
    end

    # Special handling of 1D and 2D systems, and sanity checks
    n_dim = count(!iszero, eachcol(lattice))
    n_dim > 0 || error("Check your lattice; we do not do 0D systems")
    for i = n_dim+1:3
        norm(lattice[:, i]) == norm(lattice[i, :]) == 0 || error(
            "For 1D and 2D systems, the non-empty dimensions must come first")
    end
<<<<<<< HEAD

    _check_well_conditioned(lattice[1:d, 1:d]) || @warn "Your lattice is badly conditioned, the computation is likely to fail."

    # Compute reciprocal lattice and volumes.
    # recall that the reciprocal lattice is the set of G vectors such
    # that G.R ∈ 2π ℤ for all R in the lattice
    recip_lattice = zeros(T, 3, 3)
    recip_lattice[1:d, 1:d] = 2T(π)*inv(lattice[1:d, 1:d]')
    recip_lattice = Mat3{T}(recip_lattice)
    # in the 1D or 2D case, the volume is the length/surface
    unit_cell_volume = abs(det(lattice[1:d, 1:d]))
    recip_cell_volume = abs(det(recip_lattice[1:d, 1:d]))
=======
    _is_well_conditioned(lattice[1:n_dim, 1:n_dim]) || @warn (
        "Your lattice is badly conditioned, the computation is likely to fail.")

    # Note: In the 1D or 2D case, the volume is the length/surface
    recip_lattice = compute_recip_lattice(lattice)
    unit_cell_volume  = compute_unit_cell_volume(lattice)
    recip_cell_volume = compute_unit_cell_volume(recip_lattice)
>>>>>>> db981434

    spin_polarization in (:none, :collinear, :full, :spinless) ||
        error("Only :none, :collinear, :full and :spinless allowed for spin_polarization")
    spin_polarization == :full && error("Full spin polarization not yet supported")
    !isempty(magnetic_moments) && !(spin_polarization in (:collinear, :full)) && @warn(
        "Non-empty magnetic_moments on a Model without spin polarization detected."
    )
    n_spin = length(spin_components(spin_polarization))

    if smearing === nothing
        @assert temperature >= 0
        # Default to Fermi-Dirac smearing when finite temperature
        smearing = temperature > 0.0 ? Smearing.FermiDirac() : Smearing.None()
    end

    if !allunique(string.(nameof.(typeof.(terms))))
        error("Having several terms of the same name is not supported.")
    end

    # Determine symmetry operations to use
    symmetries == true  && (symmetries = default_symmetries(lattice, atoms, magnetic_moments,
                                                            terms, spin_polarization))
    symmetries == false && (symmetries = [identity_symop()])
    @assert !isempty(symmetries)  # Identity has to be always present.

    Model{T}(lattice, recip_lattice, unit_cell_volume, recip_cell_volume, n_dim, n_electrons,
             spin_polarization, n_spin, T(temperature), smearing, atoms, terms, symmetries)
end
Model(lattice::AbstractMatrix{T}; kwargs...) where {T <: Integer} = Model(Float64.(lattice); kwargs...)
Model(lattice::AbstractMatrix{Q}; kwargs...) where {Q <: Quantity} = Model(austrip.(lattice); kwargs...)


normalize_magnetic_moment(::Nothing)  = Vec3{Float64}(zeros(3))
normalize_magnetic_moment(mm::Number) = Vec3{Float64}(0, 0, mm)
normalize_magnetic_moment(mm::AbstractVector) = Vec3{Float64}(mm)

"""
:none if no element has a magnetic moment, else :collinear or :full
"""
function default_spin_polarization(magnetic_moments)
    isempty(magnetic_moments) && return :none
    all_magmoms = (normalize_magnetic_moment(magmom)
                   for (_, magmoms) in magnetic_moments
                   for magmom in magmoms)

    all(iszero, all_magmoms) && return :none
    all(iszero(magmom[1:2]) for magmom in all_magmoms) && return :collinear

    :full
end

"""
Default logic to determine the symmetry operations to be used in the model.
"""
function default_symmetries(lattice, atoms, magnetic_moments, terms, spin_polarization;
                        tol_symmetry=1e-5)
    dimension = count(!iszero, eachcol(lattice))
    if spin_polarization == :full || dimension != 3
        return [identity_symop()]  # Symmetry not supported in spglib
    elseif spin_polarization == :collinear && isempty(magnetic_moments)
        # Spin-breaking due to initial magnetic moments cannot be determined
        return [identity_symop()]
    elseif any(breaks_symmetries, terms)
        return [identity_symop()]  # Terms break symmetry
    else
        magnetic_moments = [el => normalize_magnetic_moment.(magmoms)
                            for (el, magmoms) in magnetic_moments]
        return symmetry_operations(lattice, atoms, magnetic_moments,
                                   tol_symmetry=tol_symmetry)
    end
end



"""
Maximal occupation of a state (2 for non-spin-polarized electrons, 1 otherwise).
"""
function filled_occupation(model)
    if model.spin_polarization in (:spinless, :collinear)
        return 1
    elseif model.spin_polarization == :none
        return 2
    else
        error("Not implemented $(model.spin_polarization)")
    end
end


"""
Explicit spin components of the KS orbitals and the density
"""
function spin_components(spin_polarization::Symbol)
    spin_polarization == :collinear && return (:up, :down  )
    spin_polarization == :none      && return (:both,      )
    spin_polarization == :spinless  && return (:spinless,  )
    spin_polarization == :full      && return (:undefined, )
end
spin_components(model::Model) = spin_components(model.spin_polarization)

<<<<<<< HEAD
_check_well_conditioned(A; tol=1e5) = (cond(A) <= tol)
=======
_is_well_conditioned(A; tol=1e5) = (cond(A) <= tol)


"""
Compute the reciprocal lattice. Takes special care of 1D or 2D cases.
We use the convention that the reciprocal lattice is the set of G vectors such
that G ⋅ R ∈ 2π ℤ for all R in the lattice.
"""
function compute_recip_lattice(lattice::AbstractMatrix{T}) where {T}
    # Note: pinv pretty much does the same, but the implied SVD causes trouble
    #       with interval arithmetic and dual numbers, so we go for this version.
    n_dim = count(!iszero, eachcol(lattice))
    @assert 1 ≤ n_dim ≤ 3
    if n_dim == 3
        2T(π) * inv(lattice')
    else
        2T(π) * Mat3{T}([
            inv(lattice[1:n_dim, 1:n_dim]')   zeros(T, n_dim, 3 - n_dim);
            zeros(T, 3 - n_dim, 3)
        ])
    end
end


"""
Compute unit cell volume volume. In case of 1D or 2D case, the volume is the length/surface.
"""
function compute_unit_cell_volume(lattice)
    n_dim = count(!iszero, eachcol(lattice))
    abs(det(lattice[1:n_dim, 1:n_dim]))
end
>>>>>>> db981434
<|MERGE_RESOLUTION|>--- conflicted
+++ resolved
@@ -103,20 +103,6 @@
         norm(lattice[:, i]) == norm(lattice[i, :]) == 0 || error(
             "For 1D and 2D systems, the non-empty dimensions must come first")
     end
-<<<<<<< HEAD
-
-    _check_well_conditioned(lattice[1:d, 1:d]) || @warn "Your lattice is badly conditioned, the computation is likely to fail."
-
-    # Compute reciprocal lattice and volumes.
-    # recall that the reciprocal lattice is the set of G vectors such
-    # that G.R ∈ 2π ℤ for all R in the lattice
-    recip_lattice = zeros(T, 3, 3)
-    recip_lattice[1:d, 1:d] = 2T(π)*inv(lattice[1:d, 1:d]')
-    recip_lattice = Mat3{T}(recip_lattice)
-    # in the 1D or 2D case, the volume is the length/surface
-    unit_cell_volume = abs(det(lattice[1:d, 1:d]))
-    recip_cell_volume = abs(det(recip_lattice[1:d, 1:d]))
-=======
     _is_well_conditioned(lattice[1:n_dim, 1:n_dim]) || @warn (
         "Your lattice is badly conditioned, the computation is likely to fail.")
 
@@ -124,7 +110,6 @@
     recip_lattice = compute_recip_lattice(lattice)
     unit_cell_volume  = compute_unit_cell_volume(lattice)
     recip_cell_volume = compute_unit_cell_volume(recip_lattice)
->>>>>>> db981434
 
     spin_polarization in (:none, :collinear, :full, :spinless) ||
         error("Only :none, :collinear, :full and :spinless allowed for spin_polarization")
@@ -224,9 +209,6 @@
 end
 spin_components(model::Model) = spin_components(model.spin_polarization)
 
-<<<<<<< HEAD
-_check_well_conditioned(A; tol=1e5) = (cond(A) <= tol)
-=======
 _is_well_conditioned(A; tol=1e5) = (cond(A) <= tol)
 
 
@@ -257,5 +239,4 @@
 function compute_unit_cell_volume(lattice)
     n_dim = count(!iszero, eachcol(lattice))
     abs(det(lattice[1:n_dim, 1:n_dim]))
-end
->>>>>>> db981434
+end